--- conflicted
+++ resolved
@@ -57,25 +57,6 @@
         KeyGenerator(std::shared_ptr<SEALContext> context, const SecretKey &secret_key);
 
         /**
-<<<<<<< HEAD
-        Creates an KeyGenerator instance initialized with the specified SEALContext
-        and specified previously secret and public keys. This can e.g. be used
-        to increase the number of relinearization keys from what had earlier been
-        generated, or to generate Galois keys in case they had not been generated
-        earlier.
-
-        @param[in] context The SEALContext
-        @param[in] secret_key A previously generated secret key
-        @param[in] public_key A previously generated public key
-        @throws std::invalid_argument if encryption parameters are not valid
-        @throws std::invalid_argument if secret_key or public_key is not valid
-        for encryption parameters
-        */
-        KeyGenerator(std::shared_ptr<SEALContext> context, const SecretKey &secret_key, const PublicKey &public_key);
-
-        /**
-=======
->>>>>>> 120f652a
         Returns a const reference to the secret key.
         */
         SEAL_NODISCARD const SecretKey &secret_key() const;
