// Copyright (c) Microsoft Corporation. All rights reserved.
// Licensed under the MIT license.

#include <algorithm>
#include "seal/keygenerator.h"
#include "seal/randomtostd.h"
#include "seal/util/common.h"
#include "seal/util/uintcore.h"
#include "seal/util/uintarith.h"
#include "seal/util/uintarithsmallmod.h"
#include "seal/util/polyarithsmallmod.h"
#include "seal/util/clipnormal.h"
#include "seal/util/polycore.h"
#include "seal/util/smallntt.h"
#include "seal/util/rlwe.h"

using namespace std;
using namespace seal::util;

namespace seal
{
    KeyGenerator::KeyGenerator(shared_ptr<SEALContext> context) :
        context_(move(context))
    {
        // Verify parameters
        if (!context_)
        {
            throw invalid_argument("invalid context");
        }
        if (!context_->parameters_set())
        {
            throw invalid_argument("encryption parameters are not set correctly");
        }

        // Secret key and public key have not been generated
        sk_generated_ = false;
        pk_generated_ = false;

        // Generate the secret and public key
        generate_sk();
        generate_pk();
    }

    KeyGenerator::KeyGenerator(shared_ptr<SEALContext> context,
        const SecretKey &secret_key) : context_(move(context))
    {
        // Verify parameters
        if (!context_)
        {
            throw invalid_argument("invalid context");
        }
        if (!context_->parameters_set())
        {
            throw invalid_argument("encryption parameters are not set correctly");
        }
        if (!is_valid_for(secret_key, context_))
        {
            throw invalid_argument("secret key is not valid for encryption parameters");
        }

        // Set the secret key
        secret_key_ = secret_key;
        sk_generated_ = true;
        generate_sk(sk_generated_);

        // Initialize the secret_key_array
        compute_secret_key_array(*context_->key_context_data(), 1);

        // Generate the public key
        generate_pk();
    }

    KeyGenerator::KeyGenerator(shared_ptr<SEALContext> context,
        const SecretKey &secret_key, const PublicKey &public_key) :
        context_(move(context))
    {
        // Verify parameters
        if (!context_)
        {
            throw invalid_argument("invalid context");
        }
        if (!context_->parameters_set())
        {
            throw invalid_argument("encryption parameters are not set correctly");
        }
        if (!is_valid_for(secret_key, context_))
        {
            throw invalid_argument("secret key is not valid for encryption parameters");
        }
        if (!is_valid_for(public_key, context_))
        {
            throw invalid_argument("public key is not valid for encryption parameters");
        }

        // Set the secret and public keys
        public_key_ = public_key;
        secret_key_ = secret_key;

<<<<<<< HEAD
=======
        generate_sk(true);

>>>>>>> 5becf767
        // Secret key and public key are generated
        sk_generated_ = true;
        pk_generated_ = true;

        // Initialize the secret_key_array
        compute_secret_key_array(*context_->key_context_data(), 1);
    }

    void KeyGenerator::generate_sk(bool is_initialized)
    {
        // Extract encryption parameters.
        auto &context_data = *context_->key_context_data();
        auto &parms = context_data.parms();
        auto &coeff_modulus = parms.coeff_modulus();
        size_t coeff_count = parms.poly_modulus_degree();
        size_t coeff_mod_count = coeff_modulus.size();

        if (!is_initialized)
        {
            // Initialize secret key.
            secret_key_ = SecretKey();
            sk_generated_ = false;
            secret_key_.data().resize(mul_safe(coeff_count, coeff_mod_count));

            shared_ptr<UniformRandomGenerator> random(parms.random_generator()->create());

<<<<<<< HEAD
        // Generate secret key
        uint64_t *secret_key = secret_key_.data().data();
        sample_poly_ternary(secret_key, random, parms);

        auto &small_ntt_tables = context_data.small_ntt_tables();
        for (size_t i = 0; i < coeff_mod_count; i++)
        {
            // Transform the secret s into NTT representation.
            ntt_negacyclic_harvey(secret_key + (i * coeff_count), small_ntt_tables[i]);
        }

        // Set the parms_id for secret key
        secret_key_.parms_id() = context_data.parms_id();
=======
            // Generate secret key
            uint64_t *secret_key = secret_key_.data().data();
            set_poly_coeffs_zero_one_negone(context_data, secret_key, random);

            auto &small_ntt_tables = context_data.small_ntt_tables();
            for (size_t i = 0; i < coeff_mod_count; i++)
            {
                // Transform the secret s into NTT representation.
                ntt_negacyclic_harvey(secret_key + (i * coeff_count), small_ntt_tables[i]);
            }

            // Set the parms_id for secret key
            secret_key_.parms_id() = parms.parms_id();
        }

        // Set the secret_key_array to have size 1 (first power of secret) 
        secret_key_array_ = allocate_poly(coeff_count, coeff_mod_count, pool_);
        set_poly_poly(secret_key_.data().data(), coeff_count, coeff_mod_count,
            secret_key_array_.get());
        secret_key_array_size_ = 1;
>>>>>>> 5becf767

        // Secret key has been generated
        sk_generated_ = true;

        // Initialize the secret_key_array
        compute_secret_key_array(context_data, 1);
    }

    void KeyGenerator::generate_pk()
    {
        if (!sk_generated_)
        {
            throw logic_error("cannot generate public key for unspecified secret key");
        }

        // Extract encryption parameters.
        auto &context_data = *context_->key_context_data();
        auto &parms = context_data.parms();
        auto &coeff_modulus = parms.coeff_modulus();
        size_t coeff_count = parms.poly_modulus_degree();
        size_t coeff_mod_count = coeff_modulus.size();

        // Size check
        if (!product_fits_in(coeff_count, coeff_mod_count))
        {
            throw logic_error("invalid parameters");
        }

        // Initialize public key.
        // PublicKey data allocated from pool given by MemoryManager::GetPool.
        public_key_ = PublicKey();
        pk_generated_ = false;

        shared_ptr<UniformRandomGenerator> random(
            parms.random_generator()->create());
        encrypt_zero_symmetric(secret_key_, context_, context_data.parms_id(),
            random, true, public_key_.data(), pool_);

        // Set the parms_id for public key
        public_key_.parms_id() = context_data.parms_id();

        // Public key has been generated
        pk_generated_ = true;
    }

    RelinKeys KeyGenerator::relin_keys(size_t count)
    {
        // Check to see if secret key and public key have been generated
        if (!sk_generated_)
        {
            throw logic_error("cannot generate relinearization keys for unspecified secret key");
        }
        if (!count || count > SEAL_CIPHERTEXT_SIZE_MAX - 2)
        {
            throw invalid_argument("invalid count");
        }

        // Extract encryption parameters.
        auto &context_data = *context_->key_context_data();
        auto &parms = context_data.parms();
        size_t coeff_count = parms.poly_modulus_degree();
        size_t coeff_mod_count = parms.coeff_modulus().size();

        // Size check
        if (!product_fits_in(coeff_count, coeff_mod_count))
        {
            throw logic_error("invalid parameters");
        }

        shared_ptr<UniformRandomGenerator> random(parms.random_generator()->create());

        // Make sure we have enough secret keys computed
        compute_secret_key_array(context_data, count + 1);

        // Create the RelinKeys object to return
        RelinKeys relin_keys;

        // Assume the secret key is already transformed into NTT form.
        generate_kswitch_keys(
            secret_key_array_.get() + coeff_mod_count * coeff_count,
            count,
            static_cast<KSwitchKeys &>(relin_keys));

        // Set the parms_id
        relin_keys.parms_id() = context_data.parms_id();

        return relin_keys;
    }

    GaloisKeys KeyGenerator::galois_keys(const vector<uint64_t> &galois_elts)
    {
        // Check to see if secret key and public key have been generated
        if (!sk_generated_)
        {
            throw logic_error("cannot generate Galois keys for unspecified secret key");
        }

        // Extract encryption parameters.
        auto &context_data = *context_->key_context_data();
        auto &parms = context_data.parms();
        auto &coeff_modulus = parms.coeff_modulus();
        size_t coeff_count = parms.poly_modulus_degree();
        size_t coeff_mod_count = coeff_modulus.size();
        int coeff_count_power = get_power_of_two(coeff_count);

        // Size check
        if (!product_fits_in(coeff_count, coeff_mod_count, size_t(2)))
        {
            throw logic_error("invalid parameters");
        }

        // Create the GaloisKeys object to return
        GaloisKeys galois_keys;

        // The max number of keys is equal to number of coefficients
        galois_keys.data().resize(coeff_count);

        for (uint64_t galois_elt : galois_elts)
        {
            // Verify coprime conditions.
            if (!(galois_elt & 1) || (galois_elt >= 2 * coeff_count))
            {
                throw invalid_argument("Galois element is not valid");
            }

            // Do we already have the key?
            if (galois_keys.has_key(galois_elt))
            {
                continue;
            }

            // Rotate secret key for each coeff_modulus
            auto rotated_secret_key(
                allocate_poly(coeff_count, coeff_mod_count, pool_));
            for (size_t i = 0; i < coeff_mod_count; i++)
            {
                apply_galois_ntt(
                    secret_key_.data().data() + i * coeff_count,
                    coeff_count_power,
                    galois_elt,
                    rotated_secret_key.get() + i * coeff_count);
            }

            // Initialize Galois key
            // This is the location in the galois_keys vector
            uint64_t index = GaloisKeys::get_index(galois_elt);
            shared_ptr<UniformRandomGenerator> random(parms.random_generator()->create());

            // Create Galois keys.
            generate_one_kswitch_key(
                rotated_secret_key.get(),
                galois_keys.data()[index]);
        }

        // Set the parms_id
        galois_keys.parms_id_ = context_data.parms_id();

        return galois_keys;
    }

    GaloisKeys KeyGenerator::galois_keys(const vector<int> &steps)
    {
        // Check to see if secret key and public key have been generated
        if (!sk_generated_)
        {
            throw logic_error("cannot generate Galois keys for unspecified secret key");
        }

        // Extract encryption parameters.
        auto &context_data = *context_->key_context_data();
        if (!context_data.qualifiers().using_batching)
        {
            throw logic_error("encryption parameters do not support batching");
        }

        auto &parms = context_data.parms();
        size_t coeff_count = parms.poly_modulus_degree();

        vector<uint64_t> galois_elts;
        transform(steps.begin(), steps.end(), back_inserter(galois_elts),
            [&](auto s) { return steps_to_galois_elt(s, coeff_count); });

        return galois_keys(galois_elts);
    }

    GaloisKeys KeyGenerator::galois_keys()
    {
        // Check to see if secret key and public key have been generated
        if (!sk_generated_)
        {
            throw logic_error("cannot generate Galois keys for unspecified secret key");
        }

        size_t coeff_count = context_->key_context_data()->parms().poly_modulus_degree();
        uint64_t m = coeff_count << 1;
        int logn = get_power_of_two(static_cast<uint64_t>(coeff_count));

        vector<uint64_t> logn_galois_keys{};

        // Generate Galois keys for m - 1 (X -> X^{m-1})
        logn_galois_keys.push_back(m - 1);

        // Generate Galois key for power of 3 mod m (X -> X^{3^k}) and
        // for negative power of 3 mod m (X -> X^{-3^k})
        uint64_t two_power_of_three = 3;
        uint64_t neg_two_power_of_three = 0;
        try_mod_inverse(3, m, neg_two_power_of_three);
        for (int i = 0; i < logn - 1; i++)
        {
            logn_galois_keys.push_back(two_power_of_three);
            two_power_of_three *= two_power_of_three;
            two_power_of_three &= (m - 1);

            logn_galois_keys.push_back(neg_two_power_of_three);
            neg_two_power_of_three *= neg_two_power_of_three;
            neg_two_power_of_three &= (m - 1);
        }

        return galois_keys(logn_galois_keys);
    }

    const SecretKey &KeyGenerator::secret_key() const
    {
        if (!sk_generated_)
        {
            throw logic_error("secret key has not been generated");
        }
        return secret_key_;
    }

    const PublicKey &KeyGenerator::public_key() const
    {
        if (!pk_generated_)
        {
            throw logic_error("public key has not been generated");
        }
        return public_key_;
    }

    void KeyGenerator::compute_secret_key_array(
        const SEALContext::ContextData &context_data, size_t max_power)
    {
#ifdef SEAL_DEBUG
        if (max_power < 1)
        {
            throw invalid_argument("max_power must be at least 1");
        }
#endif
        // Extract encryption parameters.
        auto &parms = context_data.parms();
        auto &coeff_modulus = parms.coeff_modulus();
        size_t coeff_count = parms.poly_modulus_degree();
        size_t coeff_mod_count = coeff_modulus.size();

        // Size check
        if (!product_fits_in(coeff_count, coeff_mod_count, max_power))
        {
            throw logic_error("invalid parameters");
        }

        ReaderLock reader_lock(secret_key_array_locker_.acquire_read());

        size_t old_size = secret_key_array_size_;
        size_t new_size = max(max_power, old_size);

        if (old_size == new_size)
        {
            return;
        }

        reader_lock.unlock();

        // Need to extend the array
        // Compute powers of secret key until max_power
        auto new_secret_key_array(allocate_poly(
            new_size * coeff_count, coeff_mod_count, pool_));

        if (!old_size)
        {
            // If the old size is zero, then just read from secret_key_.
            // This is the case when the secret key has just been created.
            set_poly_poly(secret_key_.data().data(), coeff_count, coeff_mod_count,
                new_secret_key_array.get());

            old_size = 1;
        }
        else
        {
            // Otherwise copy from the existing array.
            set_poly_poly(secret_key_array_.get(), old_size * coeff_count,
                coeff_mod_count, new_secret_key_array.get());
        }

        size_t poly_ptr_increment = coeff_count * coeff_mod_count;
        uint64_t *prev_poly_ptr = new_secret_key_array.get() +
            (old_size - 1) * poly_ptr_increment;
        uint64_t *next_poly_ptr = prev_poly_ptr + poly_ptr_increment;

        // Since all of the key powers in secret_key_array_ are already
        // NTT transformed, to get the next one we simply need to compute
        // a dyadic product of the last one with the first one
        // [which is equal to NTT(secret_key_)].
        for (size_t i = old_size; i < new_size; i++)
        {
            for (size_t j = 0; j < coeff_mod_count; j++)
            {
                dyadic_product_coeffmod(
                    prev_poly_ptr + (j * coeff_count),
                    new_secret_key_array.get() + (j * coeff_count),
                    coeff_count, coeff_modulus[j],
                    next_poly_ptr + (j * coeff_count));
            }
            prev_poly_ptr = next_poly_ptr;
            next_poly_ptr += poly_ptr_increment;
        }

        // Take writer lock to update array
        WriterLock writer_lock(secret_key_array_locker_.acquire_write());

        // Do we still need to update size?
        old_size = secret_key_array_size_;
        new_size = max(max_power, secret_key_array_size_);

        if (old_size == new_size)
        {
            return;
        }

        // Acquire new array
        secret_key_array_size_ = new_size;
        secret_key_array_.acquire(new_secret_key_array);
    }

    void KeyGenerator::generate_one_kswitch_key(
        const uint64_t *new_key,
        std::vector<PublicKey> &destination)
    {
        size_t coeff_count = context_->key_context_data()->parms().poly_modulus_degree();
        size_t decomp_mod_count = context_->first_context_data()->parms().coeff_modulus().size();
        auto &key_context_data = *context_->key_context_data();
        auto &key_parms = key_context_data.parms();
        auto &key_modulus = key_parms.coeff_modulus();
        shared_ptr<UniformRandomGenerator> random(key_parms.random_generator()->create());

        // Size check
        if (!product_fits_in(coeff_count, decomp_mod_count))
        {
            throw logic_error("invalid parameters");
        }

        // KSwitchKeys data allocated from pool given by MemoryManager::GetPool.
        destination.resize(decomp_mod_count);

        auto temp(allocate_uint(coeff_count, pool_));
        uint64_t factor = 0;
        for (size_t j = 0; j < decomp_mod_count; j++)
        {
            encrypt_zero_symmetric(secret_key_, context_,
                key_context_data.parms_id(), random, true,
                destination[j].data(), pool_);

            factor = key_modulus.back().value() % key_modulus[j].value();
            multiply_poly_scalar_coeffmod(
                new_key + j * coeff_count,
                coeff_count,
                factor,
                key_modulus[j],
                temp.get());
            add_poly_poly_coeffmod(
                destination[j].data().data() + j * coeff_count,
                temp.get(),
                coeff_count,
                key_modulus[j],
                destination[j].data().data() + j * coeff_count);
        }
    }

    void KeyGenerator::generate_kswitch_keys(
        const uint64_t *new_keys,
        size_t num_keys,
        KSwitchKeys &destination)
    {
        size_t coeff_count = context_->key_context_data()->parms().poly_modulus_degree();
        auto &key_context_data = *context_->key_context_data();
        auto &key_parms = key_context_data.parms();
        size_t coeff_mod_count = key_parms.coeff_modulus().size();
        shared_ptr<UniformRandomGenerator> random(key_parms.random_generator()->create());

        // Size check
        if (!product_fits_in(coeff_count, coeff_mod_count, num_keys))
        {
            throw logic_error("invalid parameters");
        }

        destination.data().resize(num_keys);
        auto temp(allocate_uint(coeff_count, pool_));
        for (size_t l = 0; l < num_keys; l++)
        {
            const uint64_t *new_key_ptr = new_keys + l * coeff_mod_count * coeff_count;
            generate_one_kswitch_key(new_key_ptr, destination.data()[l]);
        }
    }
}<|MERGE_RESOLUTION|>--- conflicted
+++ resolved
@@ -61,12 +61,9 @@
         // Set the secret key
         secret_key_ = secret_key;
         sk_generated_ = true;
+
+        // Generate the public key
         generate_sk(sk_generated_);
-
-        // Initialize the secret_key_array
-        compute_secret_key_array(*context_->key_context_data(), 1);
-
-        // Generate the public key
         generate_pk();
     }
 
@@ -93,20 +90,14 @@
         }
 
         // Set the secret and public keys
+        secret_key_ = secret_key;
         public_key_ = public_key;
-        secret_key_ = secret_key;
-
-<<<<<<< HEAD
-=======
-        generate_sk(true);
-
->>>>>>> 5becf767
+
         // Secret key and public key are generated
         sk_generated_ = true;
         pk_generated_ = true;
 
-        // Initialize the secret_key_array
-        compute_secret_key_array(*context_->key_context_data(), 1);
+        generate_sk(sk_generated_);
     }
 
     void KeyGenerator::generate_sk(bool is_initialized)
@@ -127,24 +118,9 @@
 
             shared_ptr<UniformRandomGenerator> random(parms.random_generator()->create());
 
-<<<<<<< HEAD
-        // Generate secret key
-        uint64_t *secret_key = secret_key_.data().data();
-        sample_poly_ternary(secret_key, random, parms);
-
-        auto &small_ntt_tables = context_data.small_ntt_tables();
-        for (size_t i = 0; i < coeff_mod_count; i++)
-        {
-            // Transform the secret s into NTT representation.
-            ntt_negacyclic_harvey(secret_key + (i * coeff_count), small_ntt_tables[i]);
-        }
-
-        // Set the parms_id for secret key
-        secret_key_.parms_id() = context_data.parms_id();
-=======
             // Generate secret key
             uint64_t *secret_key = secret_key_.data().data();
-            set_poly_coeffs_zero_one_negone(context_data, secret_key, random);
+            sample_poly_ternary(secret_key, random, parms);
 
             auto &small_ntt_tables = context_data.small_ntt_tables();
             for (size_t i = 0; i < coeff_mod_count; i++)
@@ -154,7 +130,7 @@
             }
 
             // Set the parms_id for secret key
-            secret_key_.parms_id() = parms.parms_id();
+            secret_key_.parms_id() = context_data.parms_id();
         }
 
         // Set the secret_key_array to have size 1 (first power of secret) 
@@ -162,13 +138,9 @@
         set_poly_poly(secret_key_.data().data(), coeff_count, coeff_mod_count,
             secret_key_array_.get());
         secret_key_array_size_ = 1;
->>>>>>> 5becf767
 
         // Secret key has been generated
         sk_generated_ = true;
-
-        // Initialize the secret_key_array
-        compute_secret_key_array(context_data, 1);
     }
 
     void KeyGenerator::generate_pk()
@@ -410,6 +382,10 @@
         {
             throw invalid_argument("max_power must be at least 1");
         }
+        if (!secret_key_array_size_ || !secret_key_array_)
+        {
+            throw logic_error("secret_key_array_ is uninitialized");
+        }
 #endif
         // Extract encryption parameters.
         auto &parms = context_data.parms();
@@ -439,22 +415,8 @@
         // Compute powers of secret key until max_power
         auto new_secret_key_array(allocate_poly(
             new_size * coeff_count, coeff_mod_count, pool_));
-
-        if (!old_size)
-        {
-            // If the old size is zero, then just read from secret_key_.
-            // This is the case when the secret key has just been created.
-            set_poly_poly(secret_key_.data().data(), coeff_count, coeff_mod_count,
-                new_secret_key_array.get());
-
-            old_size = 1;
-        }
-        else
-        {
-            // Otherwise copy from the existing array.
-            set_poly_poly(secret_key_array_.get(), old_size * coeff_count,
-                coeff_mod_count, new_secret_key_array.get());
-        }
+        set_poly_poly(secret_key_array_.get(), old_size * coeff_count,
+            coeff_mod_count, new_secret_key_array.get());
 
         size_t poly_ptr_increment = coeff_count * coeff_mod_count;
         uint64_t *prev_poly_ptr = new_secret_key_array.get() +
